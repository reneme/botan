--- conflicted
+++ resolved
@@ -1,21 +1,12 @@
 
-<<<<<<< HEAD
-This is Botan 1.6.1.
-
-Botan 1.6 is mostly compatible with Botan 1.4, and many applications
-written against 1.4 will work against 1.6 without any modifications.
-However some applications, particularly ones doing complex processing,
-will require changes to match the new API.
-
-You can file bugs at http://www.randombit.net/bugzilla
-=======
 Please note that this is an experimental / development version of
 Botan.  Don't be surprised by bugs. No, the documentation hasn't been
 updated (yet). Feedback and critical analysis is highly
 appreciated. If this sounds scary, it's recommened you use the latest
 stable release (either 1.4.x or, preferably, 1.6.x). You can file bugs
 at http://www.randombit.net/bugzilla
->>>>>>> b42eebf5
+
+You can file bugs at http://www.randombit.net/bugzilla
 
 Jack
 (lloyd@randombit.net)